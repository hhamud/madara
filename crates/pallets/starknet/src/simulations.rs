--- conflicted
+++ resolved
@@ -7,35 +7,15 @@
 use blockifier::transaction::transaction_execution::Transaction;
 use blockifier::transaction::transactions::{ExecutableTransaction, L1HandlerTransaction};
 use frame_support::storage;
-<<<<<<< HEAD
-use mp_felt::Felt252Wrapper;
 use mp_simulations::{Error, SimulationFlags, TransactionSimulationResult};
-use mp_transactions::execution::{Execute, ExecutionConfig};
-use mp_transactions::{HandleL1MessageTransaction, UserOrL1HandlerTransaction, UserTransaction};
-=======
-use mp_simulations::{PlaceHolderErrorTypeForFailedStarknetExecution, SimulationFlags, TransactionSimulationResult};
 use mp_transactions::execution::{
     commit_transactional_state, execute_l1_handler_transaction, run_non_revertible_transaction,
     run_revertible_transaction, MutRefState, SetArbitraryNonce,
 };
->>>>>>> d8a44416
 use sp_core::Get;
 use sp_runtime::DispatchError;
 use starknet_api::transaction::TransactionVersion;
 
-<<<<<<< HEAD
-use crate::blockifier_state_adapter::{BlockifierStateAdapter, CachedBlockifierStateAdapter};
-use crate::execution_config::RuntimeExecutionConfigBuilder;
-use crate::{Config, Pallet};
-
-impl<T: Config> Pallet<T> {
-    pub fn estimate_fee(transactions: Vec<UserTransaction>) -> Result<Vec<(u64, u64)>, Error> {
-        let mut res = None;
-
-        storage::transactional::with_transaction(|| {
-            res = Some(Self::estimate_fee_inner(transactions));
-            storage::TransactionOutcome::Rollback(Result::<_, DispatchError>::Ok(()))
-=======
 use crate::blockifier_state_adapter::BlockifierStateAdapter;
 use crate::{Config, Error, Pallet};
 
@@ -43,56 +23,31 @@
     pub fn estimate_fee(
         transactions: Vec<AccountTransaction>,
         simulation_flags: &SimulationFlags,
-    ) -> Result<Vec<(u128, u128)>, DispatchError> {
+    ) -> Result<Vec<(u128, u128)>, Error> {
         storage::transactional::with_transaction(|| {
             storage::TransactionOutcome::Rollback(Result::<_, DispatchError>::Ok(Self::estimate_fee_inner(
                 transactions,
                 simulation_flags,
             )))
->>>>>>> d8a44416
         })
         .map_err(|_| Error::FailedToCreateATransactionalStorageExecution)?;
-
-        res.expect("`res` should have been set to `Some` at this point")
-    }
-
-<<<<<<< HEAD
-    fn estimate_fee_inner(transactions: Vec<UserTransaction>) -> Result<Vec<(u64, u64)>, Error> {
-=======
+    }
+
     fn estimate_fee_inner(
         transactions: Vec<AccountTransaction>,
         simulation_flags: &SimulationFlags,
-    ) -> Result<Vec<(u128, u128)>, DispatchError> {
->>>>>>> d8a44416
+    ) -> Result<Vec<(u128, u128)>, Error> {
         let transactions_len = transactions.len();
         let block_context = Self::get_block_context();
         let mut state = BlockifierStateAdapter::<T>::default();
 
         let fee_res_iterator = transactions
             .into_iter()
-<<<<<<< HEAD
-            .map(|tx| {
-                execution_config.set_offset_version(tx.offset_version());
-
-                match Self::execute_transaction_with_state_diff(tx, chain_id, &block_context, &execution_config) {
-                    (Ok(execution_info), _) if !execution_info.is_reverted() => Ok(execution_info),
-                    (Err(e), _) => {
-                        log::error!("Transaction execution failed during fee estimation: {e}");
-                        Err(Error::from(e))
-                    }
-                    (Ok(execution_info), _) => {
-                        log::error!(
-                            "Transaction execution reverted during fee estimation: {}",
-                            &execution_info.revert_error.clone().unwrap()
-                        );
-                        Err(Error::TransactionExecutionFailed(execution_info.revert_error.unwrap().to_string()))
-                    }
-                }
-=======
             .map(|tx| match Self::execute_account_transaction(&tx, &mut state, &block_context, simulation_flags) {
                 Ok(execution_info) if !execution_info.is_reverted() => Ok(execution_info),
-                Err(_) | Ok(_) => Err(Error::<T>::TransactionExecutionFailed),
->>>>>>> d8a44416
+                Err(_) | Ok(_) => {
+                    Err(Error::TransactionExecutionFailed(execution_info.revert_error.unwrap().to_string()))
+                }
             })
             .map(|exec_info_res| {
                 exec_info_res.map(|exec_info| {
@@ -100,13 +55,8 @@
                         .actual_resources
                         .0
                         .get("l1_gas_usage")
-<<<<<<< HEAD
-                        .ok_or(Error::MissingL1GasUsage)
-                        .map(|l1_gas_usage| (exec_info.actual_fee.0 as u64, *l1_gas_usage))
-=======
                         .ok_or_else(|| DispatchError::from(Error::<T>::MissingL1GasUsage))
                         .map(|l1_gas_usage| (exec_info.actual_fee.0, *l1_gas_usage))
->>>>>>> d8a44416
                 })
             });
 
@@ -137,12 +87,7 @@
     fn simulate_transactions_inner(
         transactions: Vec<AccountTransaction>,
         simulation_flags: &SimulationFlags,
-<<<<<<< HEAD
-    ) -> Vec<(CommitmentStateDiff, TransactionSimulationResult)> {
-        let chain_id = Self::chain_id();
-=======
-    ) -> Result<Vec<(CommitmentStateDiff, TransactionSimulationResult)>, DispatchError> {
->>>>>>> d8a44416
+    ) -> Result<Vec<(CommitmentStateDiff, TransactionSimulationResult)>, Error> {
         let block_context = Self::get_block_context();
         let mut state = BlockifierStateAdapter::<T>::default();
 
@@ -183,16 +128,9 @@
     }
 
     fn simulate_message_inner(
-<<<<<<< HEAD
-        message: HandleL1MessageTransaction,
-        simulation_flags: &SimulationFlags,
-    ) -> Result<Result<TransactionExecutionInfo, Error>, Error> {
-        let chain_id = Self::chain_id();
-=======
         message: L1HandlerTransaction,
         _simulation_flags: &SimulationFlags,
-    ) -> Result<Result<TransactionExecutionInfo, PlaceHolderErrorTypeForFailedStarknetExecution>, DispatchError> {
->>>>>>> d8a44416
+    ) -> Result<Result<TransactionExecutionInfo, Error>, Error> {
         let block_context = Self::get_block_context();
         let mut state = BlockifierStateAdapter::<T>::default();
 
@@ -204,52 +142,14 @@
         Ok(tx_execution_result)
     }
 
-<<<<<<< HEAD
-    pub fn estimate_message_fee(message: HandleL1MessageTransaction) -> Result<(u128, u64, u64), Error> {
-        let mut res = None;
-
-=======
-    pub fn estimate_message_fee(message: L1HandlerTransaction) -> Result<(u128, u128, u128), DispatchError> {
->>>>>>> d8a44416
+    pub fn estimate_message_fee(message: L1HandlerTransaction) -> Result<(u128, u128, u128), Error> {
         storage::transactional::with_transaction(|| {
             res = Some(Self::estimate_message_fee_inner(message));
             storage::TransactionOutcome::Rollback(Result::<_, DispatchError>::Ok(()))
         })
         .map_err(|_| Error::FailedToCreateATransactionalStorageExecution)?;
-
-        res.expect("`res` should have been set to `Some` at this point")
-    }
-
-<<<<<<< HEAD
-    fn estimate_message_fee_inner(message: HandleL1MessageTransaction) -> Result<(u128, u64, u64), Error> {
-        let chain_id = Self::chain_id();
-
-        // Follow `offset` from Pallet Starknet where it is set to false
-        let tx_execution_infos =
-            match message.into_executable::<T::SystemHash>(chain_id, Fee(u128::MAX), false).execute(
-                &mut BlockifierStateAdapter::<T>::default(),
-                &Self::get_block_context(),
-                &RuntimeExecutionConfigBuilder::new::<T>().with_query_mode().with_disable_nonce_validation().build(),
-            ) {
-                Ok(execution_info) if !execution_info.is_reverted() => Ok(execution_info),
-                Err(e) => {
-                    log::error!(
-                        "Transaction execution failed during fee estimation: {e} {:?}",
-                        std::error::Error::source(&e)
-                    );
-                    Err(Error::from(e))
-                }
-                Ok(execution_info) => {
-                    let revert_error = execution_info.revert_error;
-                    log::error!(
-                        "Transaction execution reverted during fee estimation: {}",
-                        // Safe due to the `match` branch order
-                        &revert_error.clone().unwrap()
-                    );
-                    Err(Error::TransactionExecutionFailed(revert_error.unwrap().to_string()))
-                }
-            }?;
-=======
+    }
+
     fn estimate_message_fee_inner(message: L1HandlerTransaction) -> Result<(u128, u128, u128), DispatchError> {
         let mut cached_state = Self::init_cached_state();
 
@@ -260,18 +160,17 @@
                     "Transaction execution failed during fee estimation: {e} {:?}",
                     std::error::Error::source(&e)
                 );
-                Err(Error::<T>::TransactionExecutionFailed)
+                Err(Error::from(e))
             }
             Ok(execution_info) => {
                 log::error!(
                     "Transaction execution reverted during fee estimation: {}",
                     // Safe due to the `match` branch order
-                    execution_info.revert_error.unwrap()
+                    &execution_info.revert_error.clone().unwrap()
                 );
-                Err(Error::<T>::TransactionExecutionFailed)
+                Err(Error::TransactionExecutionFailed(revert_error.unwrap().to_string()))
             }
         }?;
->>>>>>> d8a44416
 
         if let Some(l1_gas_usage) = tx_execution_infos.actual_resources.0.get("l1_gas_usage") {
             Ok((T::L1GasPrices::get().eth_l1_gas_price.into(), tx_execution_infos.actual_fee.0 as u128, *l1_gas_usage))
@@ -281,18 +180,9 @@
     }
 
     pub fn re_execute_transactions(
-<<<<<<< HEAD
-        transactions_before: Vec<UserOrL1HandlerTransaction>,
-        transactions_to_trace: Vec<UserOrL1HandlerTransaction>,
-    ) -> Result<Result<Vec<(TransactionExecutionInfo, CommitmentStateDiff)>, Error>, Error> {
-=======
         transactions_before: Vec<Transaction>,
         transactions_to_trace: Vec<Transaction>,
-    ) -> Result<
-        Result<Vec<(TransactionExecutionInfo, CommitmentStateDiff)>, PlaceHolderErrorTypeForFailedStarknetExecution>,
-        DispatchError,
-    > {
->>>>>>> d8a44416
+    ) -> Result<Result<Vec<(TransactionExecutionInfo, CommitmentStateDiff)>, Error>, Error> {
         storage::transactional::with_transaction(|| {
             let res = Self::re_execute_transactions_inner(transactions_before, transactions_to_trace);
             storage::TransactionOutcome::Rollback(Result::<_, DispatchError>::Ok(Ok(res)))
@@ -301,30 +191,17 @@
     }
 
     fn re_execute_transactions_inner(
-<<<<<<< HEAD
-        transactions_before: Vec<UserOrL1HandlerTransaction>,
-        transactions_to_trace: Vec<UserOrL1HandlerTransaction>,
-    ) -> Result<Result<Vec<(TransactionExecutionInfo, CommitmentStateDiff)>, Error>, Error> {
-        let chain_id = Self::chain_id();
-=======
         transactions_before: Vec<Transaction>,
         transactions_to_trace: Vec<Transaction>,
-    ) -> Result<Vec<(TransactionExecutionInfo, CommitmentStateDiff)>, PlaceHolderErrorTypeForFailedStarknetExecution>
-    {
->>>>>>> d8a44416
+    ) -> Result<Vec<(TransactionExecutionInfo, CommitmentStateDiff)>, Error> {
         let block_context = Self::get_block_context();
         let mut state = BlockifierStateAdapter::<T>::default();
 
-<<<<<<< HEAD
-        Self::execute_user_or_l1_handler_transactions(chain_id, &block_context, &execution_config, transactions_before)
-            .map_err(|_| Error::FailedToCreateATransactionalStorageExecution)?;
-=======
         transactions_before.iter().try_for_each(|tx| {
             Self::execute_transaction(tx, &mut state, &block_context, &SimulationFlags::default()).map_err(|e| {
                 log::error!("Failed to reexecute a tx: {}", e);
-                PlaceHolderErrorTypeForFailedStarknetExecution
+                Error::from(e)
             })?;
->>>>>>> d8a44416
 
             Ok(())
         })?;
@@ -342,18 +219,18 @@
                 )
                 .map_err(|e| {
                     log::error!("Failed to reexecute a tx: {}", e);
-                    PlaceHolderErrorTypeForFailedStarknetExecution
+                    Error::from(e)
                 });
 
                 let res = res.map(|r| (r, transactional_state.to_state_diff()));
                 commit_transactional_state(transactional_state).map_err(|e| {
                     log::error!("Failed to commit state changes: {:?}", e);
-                    PlaceHolderErrorTypeForFailedStarknetExecution
+                    Error::from(e)
                 })?;
 
                 res
             })
-            .collect::<Result<_, PlaceHolderErrorTypeForFailedStarknetExecution>>()?;
+            .collect::<Result<_, Error>>()?;
 
         Ok(execution_infos)
     }
@@ -417,41 +294,10 @@
         transaction: &AccountTransaction,
         state: &mut S,
         block_context: &BlockContext,
-<<<<<<< HEAD
-        execution_config: &ExecutionConfig,
-        transactions: Vec<UserOrL1HandlerTransaction>,
-    ) -> Result<Vec<(TransactionExecutionInfo, CommitmentStateDiff)>, Error> {
-        let exec_transactions: Vec<_> = transactions
-            .iter()
-            .map(|user_or_l1_tx| match user_or_l1_tx {
-                UserOrL1HandlerTransaction::User(tx) => {
-                    Self::execute_transaction_with_state_diff(tx.clone(), chain_id, block_context, execution_config)
-                }
-                UserOrL1HandlerTransaction::L1Handler(tx, _fee) => {
-                    Self::execute_message(tx.clone(), chain_id, block_context, execution_config)
-                }
-            })
-            .collect();
-
-        let mut execution_infos = Vec::with_capacity(exec_transactions.len());
-        for (exec_result, state_diff) in exec_transactions {
-            match exec_result {
-                Ok(info) => execution_infos.push((info, state_diff)),
-                Err(err) => {
-                    log::error!("Transaction execution failed: {err}");
-                    return Err(Error::from(err));
-                }
-            }
-        }
-=======
-        simulation_flags: &SimulationFlags,
-    ) -> Result<
-        (Result<TransactionExecutionInfo, TransactionExecutionError>, CommitmentStateDiff),
-        PlaceHolderErrorTypeForFailedStarknetExecution,
-    > {
+        simulation_flags: &SimulationFlags,
+    ) -> Result<(Result<TransactionExecutionInfo, TransactionExecutionError>, CommitmentStateDiff), Error> {
         // In order to produce a state diff for this specific tx we execute on a transactional state
         let mut transactional_state = CachedState::new(MutRefState::new(state), GlobalContractCache::new(1));
->>>>>>> d8a44416
 
         let result =
             Self::execute_account_transaction(transaction, &mut transactional_state, block_context, simulation_flags);
@@ -461,7 +307,7 @@
         // so that next txs being simulated are ontop of this one (avoid nonce error)
         commit_transactional_state(transactional_state).map_err(|e| {
             log::error!("Failed to commit state changes: {:?}", e);
-            PlaceHolderErrorTypeForFailedStarknetExecution
+            Error::from(e)
         })?;
 
         Ok((result, state_diff))
