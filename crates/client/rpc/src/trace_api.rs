use blockifier::execution::contract_class::{ContractClass, ContractClassV1};
use blockifier::execution::entry_point::CallInfo;
use blockifier::transaction::objects::TransactionExecutionInfo;
use jsonrpsee::core::{async_trait, RpcResult};
use log::error;
use mc_genesis_data_provider::GenesisProvider;
use mc_rpc_core::utils::{blockifier_to_rpc_state_diff_types, get_block_by_block_hash};
use mc_rpc_core::{StarknetReadRpcApiServer, StarknetTraceRpcApiServer};
use mp_block::BlockTransactions;
use mp_felt::Felt252Wrapper;
use mp_hashers::HasherT;
use mp_simulations::{SimulationFlags, TransactionSimulationResult};
use mp_transactions::compute_hash::ComputeTransactionHash;
use mp_transactions::{DeclareTransaction, Transaction, TxType, UserOrL1HandlerTransaction, UserTransaction};
use pallet_starknet_runtime_api::{ConvertTransactionRuntimeApi, StarknetRuntimeApi};
use sc_client_api::{Backend, BlockBackend, StorageProvider};
use sc_transaction_pool::ChainApi;
use sc_transaction_pool_api::TransactionPool;
use sp_api::ProvideRuntimeApi;
use sp_blockchain::HeaderBackend;
use sp_runtime::traits::Block as BlockT;
use starknet_api::api_core::ClassHash;
use starknet_core::types::{
    BlockId, BroadcastedTransaction, DeclareTransactionTrace, DeployAccountTransactionTrace, ExecuteInvocation,
    FeeEstimate, InvokeTransactionTrace, L1HandlerTransactionTrace, RevertedInvocation, SimulatedTransaction,
    SimulationFlag, StateDiff, TransactionTrace, TransactionTraceWithHash,
};
use starknet_ff::FieldElement;
use thiserror::Error;

use crate::errors::StarknetRpcApiError;
use crate::Starknet;

#[async_trait]
#[allow(unused_variables)]
impl<A, B, BE, G, C, P, H> StarknetTraceRpcApiServer for Starknet<A, B, BE, G, C, P, H>
where
    A: ChainApi<Block = B> + 'static,
    B: BlockT,
    BE: Backend<B> + 'static,
    G: GenesisProvider + Send + Sync + 'static,
    C: HeaderBackend<B> + BlockBackend<B> + StorageProvider<B, BE> + 'static,
    C: ProvideRuntimeApi<B>,
    C::Api: StarknetRuntimeApi<B> + ConvertTransactionRuntimeApi<B>,
    P: TransactionPool<Block = B> + 'static,
    H: HasherT + Send + Sync + 'static,
{
    async fn simulate_transactions(
        &self,
        block_id: BlockId,
        transactions: Vec<BroadcastedTransaction>,
        simulation_flags: Vec<SimulationFlag>,
    ) -> RpcResult<Vec<SimulatedTransaction>> {
        let substrate_block_hash =
            self.substrate_block_hash_from_starknet_block(block_id).map_err(|e| StarknetRpcApiError::BlockNotFound)?;
        let chain_id = Felt252Wrapper(self.chain_id()?.0);
        let best_block_hash = self.client.info().best_hash;

        let tx_type_and_tx_iterator = transactions.into_iter().map(|tx| match tx {
            BroadcastedTransaction::Invoke(invoke_tx) => invoke_tx.try_into().map(|tx| (TxType::Invoke, tx)),
            BroadcastedTransaction::Declare(declare_tx) => declare_tx.try_into().map(|tx| (TxType::Declare, tx)),
            BroadcastedTransaction::DeployAccount(deploy_account_tx) => {
                deploy_account_tx.try_into().map(|tx| (TxType::DeployAccount, tx))
            }
        });
        let (tx_types, user_transactions) =
            itertools::process_results(tx_type_and_tx_iterator, |iter| iter.unzip::<_, _, Vec<_>, Vec<_>>()).map_err(
                |e| {
                    error!("Failed to convert BroadcastedTransaction to UserTransaction: {e}");
                    StarknetRpcApiError::InternalServerError
                },
            )?;

        let simulation_flags = SimulationFlags::from(simulation_flags);

        let res = self
            .client
            .runtime_api()
            .simulate_transactions(substrate_block_hash, user_transactions, simulation_flags)
            .map_err(|e| {
                error!("Request parameters error: {e}");
                StarknetRpcApiError::InternalServerError
            })?
            .map_err(|e| {
                error!("Failed to call function: {:#?}", e);
                StarknetRpcApiError::from(e)
            })?;

        let mut simulated_transactions = vec![];
        for (tx_type, (state_diff, res)) in tx_types.into_iter().zip(res.into_iter()) {
            match res {
                Ok(tx_exec_info) => {
                    let state_diff = blockifier_to_rpc_state_diff_types(state_diff)
                        .map_err(|_| StarknetRpcApiError::InternalServerError)?;

                    let transaction_trace = tx_execution_infos_to_tx_trace(tx_type, &tx_exec_info, Some(state_diff))?;

                    let gas_consumed =
                        tx_exec_info.execute_call_info.as_ref().map(|x| x.execution.gas_consumed).unwrap_or_default();
                    let overall_fee = tx_exec_info.actual_fee.0 as u64;
                    // TODO: Shouldn't the gas price be taken from the block header instead?
                    let gas_price = if gas_consumed > 0 { overall_fee / gas_consumed } else { 0 };

                    simulated_transactions.push(SimulatedTransaction {
                        transaction_trace,
                        fee_estimation: FeeEstimate { gas_consumed, gas_price, overall_fee },
                    });
                }
                Err(e) => {
                    return Err(StarknetRpcApiError::from(e).into());
                }
            }
        }

        Ok(simulated_transactions)
    }

    async fn trace_block_transactions(&self, block_id: BlockId) -> RpcResult<Vec<TransactionTraceWithHash>> {
        let substrate_block_hash = self.substrate_block_hash_from_starknet_block(block_id).map_err(|e| {
            error!("Block not found: '{e}'");
            StarknetRpcApiError::BlockNotFound
        })?;

        let starknet_block = get_block_by_block_hash(self.client.as_ref(), substrate_block_hash).map_err(|e| {
            error!("Failed to get block for block hash {substrate_block_hash}: '{e}'");
            StarknetRpcApiError::InternalServerError
        })?;
        let chain_id = Felt252Wrapper(self.chain_id()?.0);

        let (block_transactions, _) =
            map_transaction_to_user_transaction(self, starknet_block.transactions(), chain_id, None)?;

        let previous_block_substrate_hash = get_previous_block_substrate_hash(self, substrate_block_hash)?;

        let execution_infos =
            self.re_execute_transactions(previous_block_substrate_hash, vec![], block_transactions.clone())?;

        let storage_override = self.overrides.for_block_hash(self.client.as_ref(), substrate_block_hash);

        let traces = Self::execution_info_to_transaction_trace(execution_infos, block_transactions, chain_id)?;

        Ok(traces)
    }

    async fn trace_transaction(&self, transaction_hash: FieldElement) -> RpcResult<TransactionTrace> {
        let substrate_block_hash = self
            .backend
            .mapping()
            .block_hash_from_transaction_hash(Felt252Wrapper(transaction_hash).into())
            .map_err(|e| {
                error!("Failed to get transaction's substrate block hash from mapping_db: {e}");
                StarknetRpcApiError::TxnHashNotFound
            })?
            .ok_or(StarknetRpcApiError::TxnHashNotFound)?;

        let starknet_block = get_block_by_block_hash(self.client.as_ref(), substrate_block_hash)?;
        let chain_id = Felt252Wrapper(self.chain_id()?.0);
        let transaction_hash_to_trace: Felt252Wrapper = transaction_hash.into();

        let (txs_to_execute_before, tx_to_trace) = map_transaction_to_user_transaction(
            self,
            starknet_block.transactions(),
            chain_id,
            Some(transaction_hash_to_trace),
        )?;

        let previous_block_substrate_hash = get_previous_block_substrate_hash(self, substrate_block_hash)?;

        let execution_infos = self.re_execute_transactions(
            previous_block_substrate_hash,
            txs_to_execute_before.clone(),
            tx_to_trace.clone(),
        )?;

        let storage_override = self.overrides.for_block_hash(self.client.as_ref(), substrate_block_hash);
        let chain_id = Felt252Wrapper(self.chain_id()?.0);

        let traces = Self::execution_info_to_transaction_trace(execution_infos, tx_to_trace, chain_id)?;

        let result: TransactionTraceWithHash = traces
            .into_iter()
            .find(|trace| trace.transaction_hash == transaction_hash)
            .ok_or(StarknetRpcApiError::TxnHashNotFound)?;

        Ok(result.trace_root)
    }
}

impl<A, B, BE, G, C, P, H> Starknet<A, B, BE, G, C, P, H>
where
    A: ChainApi<Block = B> + 'static,
    B: BlockT,
    BE: Backend<B> + 'static,
    G: GenesisProvider + Send + Sync + 'static,
    C: HeaderBackend<B> + BlockBackend<B> + StorageProvider<B, BE> + 'static,
    C: ProvideRuntimeApi<B>,
    C::Api: StarknetRuntimeApi<B> + ConvertTransactionRuntimeApi<B>,
    P: TransactionPool<Block = B> + 'static,
    H: HasherT + Send + Sync + 'static,
{
    pub fn re_execute_transactions(
        &self,
        previous_block_substrate_hash: B::Hash,
        transactions_before: Vec<UserOrL1HandlerTransaction>,
        transactions_to_trace: Vec<UserOrL1HandlerTransaction>,
    ) -> RpcResult<Vec<(TransactionExecutionInfo, CommitmentStateDiff)>> {
        Ok(self
            .client
            .runtime_api()
            .re_execute_transactions(
                previous_block_substrate_hash,
                transactions_before.clone(),
                transactions_to_trace.clone(),
            )
            .map_err(|e| {
                error!("Failed to execute runtime API call: {e}");
                StarknetRpcApiError::InternalServerError
            })?
            .map_err(|e| {
                error!("Failed to reexecute the block transactions: {e:?}");
                StarknetRpcApiError::InternalServerError
            })?
            .map_err(|_| {
                error!(
                    "One of the transaction failed during it's reexecution. This should not happen, as the block has \
                     already been executed successfully in the past. There is a bug somewhere."
                );
                StarknetRpcApiError::InternalServerError
            })?)
    }

    fn execution_info_to_transaction_trace(
        execution_infos: Vec<(TransactionExecutionInfo, CommitmentStateDiff)>,
        block_transactions: Vec<UserOrL1HandlerTransaction>,
        chain_id: Felt252Wrapper,
    ) -> RpcResult<Vec<TransactionTraceWithHash>> {
        Ok(execution_infos
            .into_iter()
            .enumerate()
            .map(|(tx_idx, (tx_exec_info, commitment_state_diff))| {
                let state_diff = blockifier_to_rpc_state_diff_types(commitment_state_diff)
                    .map_err(|_| StarknetRpcApiError::InternalServerError)?;
                tx_execution_infos_to_tx_trace(
                    // Safe to unwrap coz re_execute returns exactly one ExecutionInfo for each tx
                    TxType::from(block_transactions.get(tx_idx).unwrap()),
                    &tx_exec_info,
                    Some(state_diff),
                )
                .map(|trace_root| TransactionTraceWithHash {
                    transaction_hash: block_transactions[tx_idx].compute_hash::<H>(chain_id, false).into(),
                    trace_root,
                })
            })
            .collect::<Result<Vec<_>, _>>()
            .map_err(StarknetRpcApiError::from)?)
    }
}

fn try_get_function_invocation_from_call_info(
    call_info: &CallInfo,
) -> Result<starknet_core::types::FunctionInvocation, StarknetRpcApiError> {
    let messages = call_info
        .execution
        .l2_to_l1_messages
        .iter()
        .map(|message| starknet_core::types::OrderedMessage {
            order: message.order as u64,
            payload: message.message.payload.0.iter().map(|x| (*x).into()).collect(),
            to_address: FieldElement::from_byte_slice_be(message.message.to_address.0.to_fixed_bytes().as_slice())
                .unwrap(),
            from_address: call_info.call.storage_address.0.0.into(),
        })
        .collect();

    let events = call_info
        .execution
        .events
        .iter()
        .map(|event| starknet_core::types::OrderedEvent {
            order: event.order as u64, // Convert usize to u64
            keys: event.event.keys.iter().map(|key| FieldElement::from_byte_slice_be(key.0.bytes()).unwrap()).collect(),
            data: event
                .event
                .data
                .0
                .iter()
                .map(|data_item| FieldElement::from_byte_slice_be(data_item.bytes()).unwrap())
                .collect(),
        })
        .collect();

    let inner_calls =
        call_info.inner_calls.iter().map(try_get_function_invocation_from_call_info).collect::<Result<_, _>>()?;

    call_info.get_sorted_l2_to_l1_payloads_length()?;

    let entry_point_type = match call_info.call.entry_point_type {
        starknet_api::deprecated_contract_class::EntryPointType::Constructor => {
            starknet_core::types::EntryPointType::Constructor
        }
        starknet_api::deprecated_contract_class::EntryPointType::External => {
            starknet_core::types::EntryPointType::External
        }
        starknet_api::deprecated_contract_class::EntryPointType::L1Handler => {
            starknet_core::types::EntryPointType::L1Handler
        }
    };

    let call_type = match call_info.call.call_type {
        blockifier::execution::entry_point::CallType::Call => starknet_core::types::CallType::Call,
        blockifier::execution::entry_point::CallType::Delegate => starknet_core::types::CallType::Delegate,
    };

    // The class hash in the call_info is computed during execution and will be set here.
    let class_hash = call_info.call.class_hash.expect("Class hash should be computed after execution").0.into();

    Ok(starknet_core::types::FunctionInvocation {
        contract_address: call_info.call.storage_address.0.0.into(),
        entry_point_selector: call_info.call.entry_point_selector.0.into(),
        calldata: call_info.call.calldata.0.iter().map(|x| (*x).into()).collect(),
        caller_address: call_info.call.caller_address.0.0.into(),
        class_hash,
        entry_point_type,
        call_type,
        result: call_info.execution.retdata.0.iter().map(|x| (*x).into()).collect(),
        calls: inner_calls,
        events,
        messages,
    })
}

fn tx_execution_infos_to_tx_trace(
    tx_type: TxType,
    tx_exec_info: &TransactionExecutionInfo,
    state_diff: Option<StateDiff>,
) -> Result<TransactionTrace, StarknetRpcApiError> {
    // If simulated with `SimulationFlag::SkipValidate` this will be `None`
    // therefore we cannot unwrap it
    let validate_invocation =
        tx_exec_info.validate_call_info.as_ref().map(try_get_function_invocation_from_call_info).transpose()?;
    // If simulated with `SimulationFlag::SkipFeeCharge` this will be `None`
    // therefore we cannot unwrap it
    let fee_transfer_invocation =
        tx_exec_info.fee_transfer_call_info.as_ref().map(try_get_function_invocation_from_call_info).transpose()?;

    let tx_trace = match tx_type {
        TxType::Invoke => TransactionTrace::Invoke(InvokeTransactionTrace {
            validate_invocation,
            execute_invocation: if let Some(e) = &tx_exec_info.revert_error {
                ExecuteInvocation::Reverted(RevertedInvocation { revert_reason: e.clone() })
            } else {
                ExecuteInvocation::Success(try_get_function_invocation_from_call_info(
                    // Safe to unwrap because is only `None`  for `Declare` txs
                    tx_exec_info.execute_call_info.as_ref().unwrap(),
                )?)
            },
            fee_transfer_invocation,
            state_diff,
        }),
        TxType::Declare => TransactionTrace::Declare(DeclareTransactionTrace {
            validate_invocation,
            fee_transfer_invocation,
            state_diff,
        }),
        TxType::DeployAccount => {
            TransactionTrace::DeployAccount(DeployAccountTransactionTrace {
                validate_invocation,
                constructor_invocation: try_get_function_invocation_from_call_info(
                    // Safe to unwrap because is only `None` for `Declare` txs
                    tx_exec_info.execute_call_info.as_ref().unwrap(),
                )?,
                fee_transfer_invocation,
                state_diff,
            })
        }
        TxType::L1Handler => TransactionTrace::L1Handler(L1HandlerTransactionTrace {
            function_invocation: try_get_function_invocation_from_call_info(
                // Safe to unwrap because is only `None` for `Declare` txs
                tx_exec_info.execute_call_info.as_ref().unwrap(),
            )?,
            state_diff: None,
        }),
    };

    Ok(tx_trace)
<<<<<<< HEAD
=======
}

fn tx_execution_infos_to_simulated_transactions(
    tx_types: Vec<TxType>,
    transaction_execution_results: Vec<(CommitmentStateDiff, TransactionSimulationResult)>,
) -> Result<Vec<SimulatedTransaction>, ConvertCallInfoToExecuteInvocationError> {
    let mut results = vec![];
    for (tx_type, (state_diff, res)) in tx_types.into_iter().zip(transaction_execution_results.into_iter()) {
        match res {
            Ok(tx_exec_info) => {
                let state_diff = blockifier_to_rpc_state_diff_types(state_diff)
                    .map_err(|_| ConvertCallInfoToExecuteInvocationError::ConvertStateDiffFailed)?;

                let transaction_trace = tx_execution_infos_to_tx_trace(tx_type, &tx_exec_info, Some(state_diff))?;
                let gas_consumed =
                    tx_exec_info.execute_call_info.as_ref().map(|x| x.execution.gas_consumed).unwrap_or_default();
                let overall_fee = tx_exec_info.actual_fee.0 as u64;
                // TODO: Shouldn't the gas price be taken from the block header instead?
                let gas_price = if gas_consumed > 0 { overall_fee / gas_consumed } else { 0 };

                results.push(SimulatedTransaction {
                    transaction_trace,
                    fee_estimation: FeeEstimate { gas_consumed, gas_price, overall_fee },
                });
            }
            Err(_) => {
                return Err(ConvertCallInfoToExecuteInvocationError::TransactionExecutionFailed);
            }
        }
    }

    Ok(results)
}

pub fn map_transaction_to_user_transaction<A, B, BE, G, C, P, H>(
    starknet: &Starknet<A, B, BE, G, C, P, H>,
    transactions: &BlockTransactions,
    chain_id: Felt252Wrapper,
    target_transaction_hash: Option<Felt252Wrapper>,
) -> Result<(Vec<UserOrL1HandlerTransaction>, Vec<UserOrL1HandlerTransaction>), StarknetRpcApiError>
where
    A: ChainApi<Block = B> + 'static,
    B: BlockT,
    C: HeaderBackend<B> + BlockBackend<B> + StorageProvider<B, BE> + 'static,
    H: HasherT + Send + Sync + 'static,
    BE: Backend<B> + 'static,
{
    let mut user_transactions = Vec::new();
    let mut transaction_to_trace = Vec::new();

    for tx in transactions {
        let current_tx_hash = tx.compute_hash::<H>(chain_id, false);

        if Some(current_tx_hash) == target_transaction_hash {
            let converted_tx = convert_transaction(tx, starknet, chain_id)?;
            transaction_to_trace.push(converted_tx);
            break;
        } else {
            let converted_tx = convert_transaction(tx, starknet, chain_id)?;
            user_transactions.push(converted_tx);
        }
    }

    Ok((user_transactions, transaction_to_trace))
}

fn convert_transaction<A, B, BE, G, C, P, H>(
    tx: &Transaction,
    starknet: &Starknet<A, B, BE, G, C, P, H>,
    chain_id: Felt252Wrapper,
) -> Result<UserOrL1HandlerTransaction, StarknetRpcApiError>
where
    A: ChainApi<Block = B> + 'static,
    B: BlockT,
    C: HeaderBackend<B> + BlockBackend<B> + StorageProvider<B, BE> + 'static,
    H: HasherT + Send + Sync + 'static,
    BE: Backend<B> + 'static,
{
    match tx {
        Transaction::Invoke(invoke_tx) => {
            Ok(UserOrL1HandlerTransaction::User(UserTransaction::Invoke(invoke_tx.clone())))
        }
        Transaction::DeployAccount(deploy_account_tx) => {
            Ok(UserOrL1HandlerTransaction::User(UserTransaction::DeployAccount(deploy_account_tx.clone())))
        }
        Transaction::Declare(declare_tx, contract_class) => {
            let class_hash = ClassHash::from(*declare_tx.class_hash());
            match declare_tx {
                DeclareTransaction::V0(_) | DeclareTransaction::V1(_) => Ok(UserOrL1HandlerTransaction::User(
                    UserTransaction::Declare(declare_tx.clone(), contract_class.clone()),
                )),
                DeclareTransaction::V2(_tx) => {
                    let contract_class = starknet
                        .backend
                        .sierra_classes()
                        .get_sierra_class(class_hash)
                        .map_err(|e| {
                            error!("Failed to fetch sierra class with hash {class_hash}: {e}");
                            StarknetRpcApiError::InternalServerError
                        })?
                        .ok_or_else(|| {
                            error!("The sierra class with hash {class_hash} is not present in db backend");
                            StarknetRpcApiError::InternalServerError
                        })?;
                    let contract_class = mp_transactions::utils::sierra_to_casm_contract_class(contract_class)
                        .map_err(|e| {
                            error!("Failed to convert the SierraContractClass to CasmContractClass: {e}");
                            StarknetRpcApiError::InternalServerError
                        })?;
                    let contract_class = ContractClass::V1(ContractClassV1::try_from(contract_class).map_err(|e| {
                        error!("Failed to convert the compiler CasmContractClass to blockifier CasmContractClass: {e}");
                        StarknetRpcApiError::InternalServerError
                    })?);

                    Ok(UserOrL1HandlerTransaction::User(UserTransaction::Declare(declare_tx.clone(), contract_class)))
                }
            }
        }
        Transaction::L1Handler(handle_l1_message_tx) => {
            let tx_hash = handle_l1_message_tx.compute_hash::<H>(chain_id, false);
            let paid_fee =
                starknet.backend.l1_handler_paid_fee().get_fee_paid_for_l1_handler_tx(tx_hash.into()).map_err(|e| {
                    error!("Failed to retrieve fee paid on l1 for tx with hash `{tx_hash:?}`: {e}");
                    StarknetRpcApiError::InternalServerError
                })?;

            Ok(UserOrL1HandlerTransaction::L1Handler(handle_l1_message_tx.clone(), paid_fee))
        }
    }
}

fn get_previous_block_substrate_hash<A, B, BE, G, C, P, H>(
    starknet: &Starknet<A, B, BE, G, C, P, H>,
    substrate_block_hash: B::Hash,
) -> Result<B::Hash, StarknetRpcApiError>
where
    A: ChainApi<Block = B> + 'static,
    B: BlockT,
    C: HeaderBackend<B> + BlockBackend<B> + StorageProvider<B, BE> + 'static,
    C: ProvideRuntimeApi<B>,
    C::Api: StarknetRuntimeApi<B> + ConvertTransactionRuntimeApi<B>,
    H: HasherT + Send + Sync + 'static,
    BE: Backend<B> + 'static,
{
    let starknet_block = get_block_by_block_hash(starknet.client.as_ref(), substrate_block_hash).map_err(|e| {
        error!("Failed to get block for block hash {substrate_block_hash}: '{e}'");
        StarknetRpcApiError::InternalServerError
    })?;
    let block_number = starknet_block.header().block_number;
    let previous_block_number = block_number - 1;
    let substrate_block_hash =
        starknet.substrate_block_hash_from_starknet_block(BlockId::Number(previous_block_number)).map_err(|e| {
            error!("Failed to retrieve previous block substrate hash: {e}");
            StarknetRpcApiError::InternalServerError
        })?;

    Ok(substrate_block_hash)
>>>>>>> b1ba579c
}<|MERGE_RESOLUTION|>--- conflicted
+++ resolved
@@ -383,8 +383,6 @@
     };
 
     Ok(tx_trace)
-<<<<<<< HEAD
-=======
 }
 
 fn tx_execution_infos_to_simulated_transactions(
@@ -542,5 +540,4 @@
         })?;
 
     Ok(substrate_block_hash)
->>>>>>> b1ba579c
 }