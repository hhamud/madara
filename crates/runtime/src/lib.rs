//! L2 validity rollup, settling on Ethereum or as a L3 application-specific rollup, settling on
//! public Starknet L2.
//! For now this is the same because we don't support yet validity proofs and state updates to
//! another layer.
// `construct_runtime!` does a lot of recursion and requires us to increase the limit to 256.
#![recursion_limit = "256"]

// Make the WASM binary available.
#[cfg(feature = "std")]
// include!(concat!(env!("OUT_DIR"), "/wasm_binary.rs"));
pub const WASM_BINARY: Option<&[u8]> = Some(&[]);

/// Runtime modules.
mod config;
pub mod opaque;
mod pallets;
mod runtime_tests;
mod types;

use blockifier::context::FeeTokenAddresses;
use blockifier::execution::contract_class::ContractClass;
use blockifier::state::cached_state::CommitmentStateDiff;
use blockifier::transaction::account_transaction::AccountTransaction;
use blockifier::transaction::objects::TransactionExecutionInfo;
use blockifier::transaction::transaction_execution::Transaction;
use blockifier::transaction::transactions::L1HandlerTransaction;
pub use config::*;
pub use frame_support::traits::{ConstU128, ConstU32, ConstU64, ConstU8, KeyOwnerProofSystem, Randomness, StorageInfo};
pub use frame_support::weights::constants::{
    BlockExecutionWeight, ExtrinsicBaseWeight, RocksDbWeight, WEIGHT_REF_TIME_PER_SECOND,
};
pub use frame_support::weights::{IdentityFee, Weight};
pub use frame_support::{construct_runtime, parameter_types, StorageValue};
pub use frame_system::Call as SystemCall;
use mp_felt::Felt252Wrapper;
use mp_simulations::{SimulationError, SimulationFlags, TransactionSimulationResult};
use pallet_grandpa::{fg_primitives, AuthorityId as GrandpaId, AuthorityList as GrandpaAuthorityList};
/// Import the Starknet pallet.
pub use pallet_starknet;
use pallet_starknet::Call::{consume_l1_message, declare, deploy_account, invoke};
pub use pallet_starknet::DefaultChainId;
pub use pallet_timestamp::Call as TimestampCall;
use sp_api::impl_runtime_apis;
use sp_consensus_aura::sr25519::AuthorityId as AuraId;
use sp_core::crypto::KeyTypeId;
use sp_core::OpaqueMetadata;
use sp_runtime::traits::{BlakeTwo256, Block as BlockT, NumberFor};
use sp_runtime::transaction_validity::{TransactionSource, TransactionValidity};
#[cfg(any(feature = "std", test))]
pub use sp_runtime::BuildStorage;
use sp_runtime::{generic, ApplyExtrinsicResult};
pub use sp_runtime::{Perbill, Permill};
use sp_std::prelude::*;
use sp_version::RuntimeVersion;
use starknet_api::core::{ClassHash, ContractAddress, EntryPointSelector, Nonce};
use starknet_api::hash::{StarkFelt, StarkHash};
use starknet_api::state::StorageKey;
use starknet_api::transaction::{Calldata, Event as StarknetEvent, MessageToL1, TransactionHash};
/// Import the types.
pub use types::*;
// For `format!`
extern crate alloc;

// Create the runtime by composing the FRAME pallets that were previously configured.
construct_runtime!(
    pub struct Runtime {
        System: frame_system,
        Timestamp: pallet_timestamp,
        Aura: pallet_aura,
        Grandpa: pallet_grandpa,
        // Include Starknet pallet.
        Starknet: pallet_starknet,
    }
);

/// The address format for describing accounts.
pub type Address = sp_runtime::MultiAddress<AccountId, ()>;
/// Block header type as expected by this runtime.
pub type Header = generic::Header<BlockNumber, BlakeTwo256>;
/// Block type as expected by this runtime.
pub type Block = generic::Block<Header, UncheckedExtrinsic>;

/// The SignedExtension to the basic transaction logic.
pub type SignedExtra = (
    frame_system::CheckNonZeroSender<Runtime>,
    frame_system::CheckSpecVersion<Runtime>,
    frame_system::CheckTxVersion<Runtime>,
    frame_system::CheckGenesis<Runtime>,
    frame_system::CheckEra<Runtime>,
    frame_system::CheckNonce<Runtime>,
    frame_system::CheckWeight<Runtime>,
);
/// Unchecked extrinsic type as expected by this runtime.
pub type UncheckedExtrinsic = generic::UncheckedExtrinsic<Address, RuntimeCall, Signature, SignedExtra>;
/// The payload being signed in transactions.
pub type SignedPayload = generic::SignedPayload<RuntimeCall, SignedExtra>;
/// Executive: handles dispatch to the various modules.
pub type Executive =
    frame_executive::Executive<Runtime, Block, frame_system::ChainContext<Runtime>, Runtime, AllPalletsWithSystem>;

#[cfg(feature = "runtime-benchmarks")]
#[macro_use]
extern crate frame_benchmarking;

#[cfg(feature = "runtime-benchmarks")]
mod benches {
    define_benchmarks!(
        [frame_benchmarking, BaselineBench::<Runtime>]
        [frame_system, SystemBench::<Runtime>]
        [pallet_balances, Balances]
        [pallet_timestamp, Timestamp]
    );
}

impl_runtime_apis! {
    impl sp_api::Core<Block> for Runtime {
        fn version() -> RuntimeVersion {
            VERSION
        }

        fn execute_block(block: Block) {
            Executive::execute_block(block);
        }

        fn initialize_block(header: &<Block as BlockT>::Header) {
            Executive::initialize_block(header)
        }
    }


    impl sp_api::Metadata<Block> for Runtime {
        fn metadata() -> OpaqueMetadata {
            OpaqueMetadata::new(Runtime::metadata().into())
        }

        fn metadata_at_version(version: u32) -> Option<OpaqueMetadata> {
            Runtime::metadata_at_version(version)
        }

        fn metadata_versions() -> sp_std::vec::Vec<u32> {
            Runtime::metadata_versions()
        }
    }

    impl sp_block_builder::BlockBuilder<Block> for Runtime {
        fn apply_extrinsic(extrinsic: <Block as BlockT>::Extrinsic) -> ApplyExtrinsicResult {
            Executive::apply_extrinsic(extrinsic)
        }

        fn finalize_block() -> <Block as BlockT>::Header {
            Executive::finalize_block()
        }

        fn inherent_extrinsics(data: sp_inherents::InherentData) -> Vec<<Block as BlockT>::Extrinsic> {
            data.create_extrinsics()
        }

        fn check_inherents(
            block: Block,
            data: sp_inherents::InherentData,
        ) -> sp_inherents::CheckInherentsResult {
            data.check_extrinsics(&block)
        }
    }

    impl sp_transaction_pool::runtime_api::TaggedTransactionQueue<Block> for Runtime {
        fn validate_transaction(
            source: TransactionSource,
            tx: <Block as BlockT>::Extrinsic,
            block_hash: <Block as BlockT>::Hash,
        ) -> TransactionValidity {
            Executive::validate_transaction(source, tx, block_hash)
        }
    }

    impl sp_offchain::OffchainWorkerApi<Block> for Runtime {
        fn offchain_worker(header: &<Block as BlockT>::Header) {
            Executive::offchain_worker(header)
        }
    }

    impl sp_consensus_aura::AuraApi<Block, AuraId> for Runtime {
        fn slot_duration() -> sp_consensus_aura::SlotDuration {
            sp_consensus_aura::SlotDuration::from_millis(Aura::slot_duration())
        }

        fn authorities() -> Vec<AuraId> {
            Aura::authorities().into_inner()
        }
    }

    impl sp_session::SessionKeys<Block> for Runtime {
        fn generate_session_keys(seed: Option<Vec<u8>>) -> Vec<u8> {
            opaque::SessionKeys::generate(seed)
        }

        fn decode_session_keys(
            encoded: Vec<u8>,
        ) -> Option<Vec<(Vec<u8>, KeyTypeId)>> {
            opaque::SessionKeys::decode_into_raw_public_keys(&encoded)
        }
    }

    impl fg_primitives::GrandpaApi<Block> for Runtime {
        fn grandpa_authorities() -> GrandpaAuthorityList {
            Grandpa::grandpa_authorities()
        }

        fn current_set_id() -> fg_primitives::SetId {
            Grandpa::current_set_id()
        }

        fn submit_report_equivocation_unsigned_extrinsic(
            _equivocation_proof: fg_primitives::EquivocationProof<
                <Block as BlockT>::Hash,
                NumberFor<Block>,
            >,
            _key_owner_proof: fg_primitives::OpaqueKeyOwnershipProof,
        ) -> Option<()> {
            None
        }

        fn generate_key_ownership_proof(
            _set_id: fg_primitives::SetId,
            _authority_id: GrandpaId,
        ) -> Option<fg_primitives::OpaqueKeyOwnershipProof> {
            // NOTE: this is the only implementation possible since we've
            // defined our key owner proof type as a bottom type (i.e. a type
            // with no values).
            None
        }
    }

    impl frame_system_rpc_runtime_api::AccountNonceApi<Block, AccountId, Index> for Runtime {
        fn account_nonce(account: AccountId) -> Index {
            System::account_nonce(account)
        }
    }

    impl pallet_starknet_runtime_api::StarknetRuntimeApi<Block> for Runtime {

        fn get_storage_at(address: ContractAddress, key: StorageKey) -> Result<StarkFelt, SimulationError> {
            Starknet::get_storage_at(address, key)
        }

        fn call(address: ContractAddress, function_selector: EntryPointSelector, calldata: Calldata) -> Result<Vec<Felt252Wrapper>, SimulationError> {
            Starknet::call_contract(address, function_selector, calldata)
        }

        fn nonce(address: ContractAddress) -> Nonce{
            Starknet::nonce(address)
        }

        fn contract_class_hash_by_address(address: ContractAddress) -> ClassHash {
            ClassHash(Starknet::contract_class_hash_by_address(address))
        }

        fn contract_class_by_class_hash(class_hash: ClassHash) -> Option<ContractClass> {
            Starknet::contract_class_by_class_hash(class_hash.0)
        }

        fn chain_id() -> Felt252Wrapper {
            Starknet::chain_id()
        }

        fn program_hash() -> Felt252Wrapper {
            Starknet::program_hash()
        }

        fn config_hash() -> StarkHash {
            Starknet::config_hash()
        }

        fn fee_token_addresses() -> FeeTokenAddresses {
            Starknet::fee_token_addresses()
        }

        fn is_transaction_fee_disabled() -> bool {
            Starknet::is_transaction_fee_disabled()
        }

        fn estimate_fee(transactions: Vec<AccountTransaction>, simulation_flags: SimulationFlags) -> Result<Vec<(u128, u128)>, SimulationError> {
            Starknet::estimate_fee(transactions, &simulation_flags)
        }

<<<<<<< HEAD
        fn re_execute_transactions(transactions_before: Vec<Transaction>, transactions_to_trace: Vec<Transaction>) -> Result<Result<Vec<(TransactionExecutionInfo, CommitmentStateDiff)>, SimulationError>, SimulationError> {
            Starknet::re_execute_transactions(transactions_before, transactions_to_trace)
=======
        fn re_execute_transactions(transactions_before: Vec<Transaction>, transactions_to_trace: Vec<Transaction>, with_state_diff: bool) -> Result<Result<Vec<(TransactionExecutionInfo, Option<CommitmentStateDiff>)>, PlaceHolderErrorTypeForFailedStarknetExecution>, DispatchError> {
            Starknet::re_execute_transactions(transactions_before, transactions_to_trace, with_state_diff)
>>>>>>> 38ef50e0
        }

        fn estimate_message_fee(message: L1HandlerTransaction) -> Result<(u128, u128, u128), SimulationError> {
            Starknet::estimate_message_fee(message)
        }

        fn simulate_transactions(transactions: Vec<AccountTransaction>, simulation_flags: SimulationFlags) -> Result<Vec<(CommitmentStateDiff, TransactionSimulationResult)>, SimulationError> {
            Starknet::simulate_transactions(transactions, &simulation_flags)
        }

        fn simulate_message(message: L1HandlerTransaction, simulation_flags: SimulationFlags) -> Result<Result<TransactionExecutionInfo, SimulationError>, SimulationError> {
            Starknet::simulate_message(message, &simulation_flags)
        }

        fn extrinsic_filter(xts: Vec<<Block as BlockT>::Extrinsic>) -> Vec<Transaction> {
            xts.into_iter().filter_map(|xt| match xt.function {
                RuntimeCall::Starknet( invoke { transaction }) => Some(Transaction::AccountTransaction(AccountTransaction::Invoke(transaction))),
                RuntimeCall::Starknet( declare { transaction }) => Some(Transaction::AccountTransaction(AccountTransaction::Declare(transaction))),
                RuntimeCall::Starknet( deploy_account { transaction }) => Some(Transaction::AccountTransaction(AccountTransaction::DeployAccount(transaction))),
                RuntimeCall::Starknet( consume_l1_message { transaction }) => Some(Transaction::L1HandlerTransaction(transaction)),
                _ => None,
            }).collect::<Vec<Transaction>>()
        }

        fn get_index_and_tx_for_tx_hash(extrinsics: Vec<<Block as BlockT>::Extrinsic>, tx_hash: TransactionHash) -> Option<(u32, Transaction)> {
            // Find our tx and it's index
            let (tx_index, tx) =  extrinsics.into_iter().enumerate().find(|(_, xt)| {
                let computed_tx_hash = match &xt.function {
                    RuntimeCall::Starknet( invoke { transaction }) => transaction.tx_hash,
                    RuntimeCall::Starknet( declare { transaction, .. }) => transaction.tx_hash,
                    RuntimeCall::Starknet( deploy_account { transaction }) => transaction.tx_hash,
                    RuntimeCall::Starknet( consume_l1_message { transaction, .. }) => transaction.tx_hash,
                    _ => return false
                };

                computed_tx_hash == tx_hash
            })?;
            let transaction = match tx.function {
                RuntimeCall::Starknet( invoke { transaction }) => Transaction::AccountTransaction(AccountTransaction::Invoke(transaction)),
                RuntimeCall::Starknet( declare { transaction }) => Transaction::AccountTransaction(AccountTransaction::Declare(transaction)),
                RuntimeCall::Starknet( deploy_account { transaction }) => Transaction::AccountTransaction(AccountTransaction::DeployAccount(transaction)),
                RuntimeCall::Starknet( consume_l1_message { transaction }) => Transaction::L1HandlerTransaction(transaction),
                _ => unreachable!("The previous match made sure that at this point tx is one of those starknet calls"),
            };

            let tx_index = u32::try_from(tx_index).expect("More that u32::MAX extrinsics have been passed. That's too much. You should not be doing that.");
            Some((tx_index, transaction))
        }

        fn get_tx_messages_to_l1(tx_hash: TransactionHash) -> Vec<MessageToL1> {
            Starknet::tx_messages(tx_hash)
        }

        fn get_events_for_tx_by_hash(tx_hash: TransactionHash) -> Vec<StarknetEvent> {
            Starknet::tx_events(tx_hash)
        }

        fn get_tx_execution_outcome(tx_hash: TransactionHash) -> Option<Vec<u8>> {
            Starknet::tx_revert_error(tx_hash).map(|s| s.into_bytes())
        }

        fn get_block_context() -> blockifier::context::BlockContext {
           Starknet::get_block_context()
        }

        fn l1_nonce_unused(nonce: Nonce) -> bool {
            Starknet::ensure_l1_message_not_executed(&nonce).is_ok()
        }
    }

    impl pallet_starknet_runtime_api::ConvertTransactionRuntimeApi<Block> for Runtime {
        fn convert_account_transaction(transaction: AccountTransaction) -> UncheckedExtrinsic {
            let call = match transaction {
                AccountTransaction::Declare(tx) => {
                    pallet_starknet::Call::declare { transaction: tx }
                }
                AccountTransaction::DeployAccount(tx) => {
                    pallet_starknet::Call::deploy_account { transaction: tx  }
                }
                AccountTransaction::Invoke(tx) => {
                    pallet_starknet::Call::invoke { transaction: tx  }
                }
            };

            UncheckedExtrinsic::new_unsigned(call.into())
        }

        fn convert_l1_transaction(transaction: L1HandlerTransaction) -> UncheckedExtrinsic {
            let call =  pallet_starknet::Call::<Runtime>::consume_l1_message { transaction };

            UncheckedExtrinsic::new_unsigned(call.into())
        }

    }

    #[cfg(feature = "runtime-benchmarks")]
    impl frame_benchmarking::Benchmark<Block> for Runtime {
        fn benchmark_metadata(extra: bool) -> (
            Vec<frame_benchmarking::BenchmarkList>,
            Vec<frame_support::traits::StorageInfo>,
        ) {
            use frame_benchmarking::{baseline, Benchmarking, BenchmarkList};
            use frame_support::traits::StorageInfoTrait;
            use frame_system_benchmarking::Pallet as SystemBench;
            use baseline::Pallet as BaselineBench;

            let mut list = Vec::<BenchmarkList>::new();
            list_benchmarks!(list, extra);

            let storage_info = AllPalletsWithSystem::storage_info();

            (list, storage_info)
        }

        fn dispatch_benchmark(
            config: frame_benchmarking::BenchmarkConfig
        ) -> Result<Vec<frame_benchmarking::BenchmarkBatch>, sp_runtime::RuntimeString> {
            use frame_benchmarking::{baseline, Benchmarking, BenchmarkBatch};

            use frame_system_benchmarking::Pallet as SystemBench;
            use baseline::Pallet as BaselineBench;

            impl frame_system_benchmarking::Config for Runtime {}
            impl baseline::Config for Runtime {}

            use frame_support::traits::WhitelistedStorageKeys;
            let whitelist: Vec<_> = AllPalletsWithSystem::whitelisted_storage_keys();

            let mut batches = Vec::<BenchmarkBatch>::new();
            let params = (&config, &whitelist);
            add_benchmarks!(params, batches);

            Ok(batches)
        }
    }

    #[cfg(feature = "try-runtime")]
    impl frame_try_runtime::TryRuntime<Block> for Runtime {
        fn on_runtime_upgrade() -> (Weight, Weight) {
            // NOTE: intentional unwrap: we don't want to propagate the error backwards, and want to
            // have a backtrace here. If any of the pre/post migration checks fail, we shall stop
            // right here and right now.
            let weight = Executive::try_runtime_upgrade().unwrap();
            (weight, BlockWeights::get().max_block)
        }

        fn execute_block(
            block: Block,
            state_root_check: bool,
            select: frame_try_runtime::TryStateSelect
        ) -> Weight {
            // NOTE: intentional unwrap: we don't want to propagate the error backwards, and want to
            // have a backtrace here.
            Executive::try_execute_block(block, state_root_check, select).expect("execute-block failed")
        }
    }
}<|MERGE_RESOLUTION|>--- conflicted
+++ resolved
@@ -283,13 +283,8 @@
             Starknet::estimate_fee(transactions, &simulation_flags)
         }
 
-<<<<<<< HEAD
-        fn re_execute_transactions(transactions_before: Vec<Transaction>, transactions_to_trace: Vec<Transaction>) -> Result<Result<Vec<(TransactionExecutionInfo, CommitmentStateDiff)>, SimulationError>, SimulationError> {
-            Starknet::re_execute_transactions(transactions_before, transactions_to_trace)
-=======
-        fn re_execute_transactions(transactions_before: Vec<Transaction>, transactions_to_trace: Vec<Transaction>, with_state_diff: bool) -> Result<Result<Vec<(TransactionExecutionInfo, Option<CommitmentStateDiff>)>, PlaceHolderErrorTypeForFailedStarknetExecution>, DispatchError> {
+        fn re_execute_transactions(transactions_before: Vec<Transaction>, transactions_to_trace: Vec<Transaction>, with_state_diff: bool) -> Result<Result<Vec<(TransactionExecutionInfo, Option<CommitmentStateDiff>)>, SimulationError>, SimulationError> {
             Starknet::re_execute_transactions(transactions_before, transactions_to_trace, with_state_diff)
->>>>>>> 38ef50e0
         }
 
         fn estimate_message_fee(message: L1HandlerTransaction) -> Result<(u128, u128, u128), SimulationError> {
