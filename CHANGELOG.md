# Madara Changelog

## Next release

<<<<<<< HEAD
- refactor(rpc): use single arc instance of starknet rpc
=======
- CI: use `production` profile binary in the workflows
>>>>>>> 3ecf0ed3
- feat(rpc): support for pending state
- test(rpc): disable state_diff tests
- feat(rpc): add tests for estimateMessageFee RPC call
- refacto: rename braavos call aggregator contract
- fix: updating outdated links to external resources in documentation
- feat(client/data-availability): implement custom error handling
- fix: get_block_by_block_hash then default rather than error
- feat(rpc): added `get_state_update` real values from DA db
- feat: add transparent representation to `Felt252Wrapper`
- feat(rpc/trace_api): add `trace_block_transaction`
- chore(db): changed the way hashes are encoded
- ci: add gomu gomu no gatling perfomrance test

## v0.7.0

- chore: release v0.7.0
- refacto: remove abusive `TryInto` impl
- dev: optimize tx trace creation
- dev: make Madara std compatible
- dev: check that class exist before using it in BuildGenesisConfig
- CI: fix taplo version
- chore: add cache usage for `getEvents` and `getTransactionReceipt`
- fix: cairo1 contracts should be identified by their sierra class hash
- fix(cli): repair broken cli for da conf
- feat(client): on `add_declare_transaction` store sierra contract classes in
  the madara backend
- chore: use struct error in client/db
- fix: don't ignore Sierra to CASM mapping in genesis config
- refacto: early exit txs fee estimation when one fails
- dev: fix linter warning in README.md
- fix: remove waiting loop from `getTxReceipt`
- feat: types in `mp-transactions` impl a method to get their version
- feat: make L1 gas price a `const` of the `RuntimeConfig`
- fix: broken class hashes and contracts in genesis
- refactor: rename LAST_SYNCED_L1_BLOCK to be more clear
- chore: add headers to da calldata, fix eth da in sovereign mode
- refacto(simulate_tx): move logic to the client
- chore: added ca-certificate in DockerFile for SSL related issues
- chore(primitives/commitment): remove crate
- chore(primitives/block/header): remove starknet-trie dependent fields
- refacto(primitives/db): add a temporary way to get a fake global state root
- chore: feature flags for avail and celestia DA
- feat(rpc): added support for v0.5.1 JSON-RPC specs
- feat(rpc): added ordered messages/events in trace fields
- feat(rpc): support for starknet.rs v0.5.1 version
- feat(rpc): added execution resources in trace fields
- feat(rpc): added state diff field in trace fields
- refactor: removed benchmarking folder and traces of CI pipeline
- fix: decouple is_query into is_query and offset_version
- feat: add sierra to casm class hash mapping to genesis assets
- chore: remove ArgentMulticall from genesis assets
- feat: remove `seq_addr_updated` from `GenesisData`
- chore: added prometheus metrics for da layer
- chore: bump celestia rpc crate version
- fix(DA): run the proof first then the state update
- fix: `prove_current_block` is called after `update_state`
- ci: add foundry ci task to push workflow
- fix: first tx for non deployed account is valid
- fix: incorrect base url for fetching config
- feat: add predeployed accounts to genesis state
- feat(rpc): Added starknet_simulateTransactions
- fix: Change serialization of bitvec to &[u8] in merkle tree to avoid memory
  uninitialized
- chore: change SCARB config version for foundry CI
- feat(da): update da calldata encoding to v0.11.0 spec, da conf examples, da
  conf flag, da-tests in CI
- refactor: use `map` in `estimate_fee` to stop computation on error
- fix(node/commands): md5 are also checked when running setup --from-local
- feat(data-availability): extend eth config with poll interval
- fix(snos-output): expose snos codec, remove unused `get_starknet_messages`
  runtime method, and unnecessary mp-snos-output dependencies
- feat(program-hash): add new pallet constant for Starknet OS progam hash;
  expose runtime getter method; add dedicated crate to manage versions
- feat(runtime): expose fee token address getter method
- feat(settlement): run client thread responsible for pushing state updates and
  messaging on Ethereum
- feat(settlement): starknet core contract tests with anvil sandbox
- fix(rpc-test): incorrect node url
- feat(settlement): e2e test with Madara node settling on Ethereum contract
- refactor: use `map` in `estimate_fee` to stop computation on error
- fix: `tempdir` crate has been deprecated; use `tempfile` instead
- dev: add avail and celestia crates behind a feature flag
- dev: replace md5 with sha3_256 hash function
- feat: fixing getNonce Rpc Call and adding a new test
- refactor: use Zaun crate for Starknet core contract bindings
- refactor: use Anvil sandbox from Zaun crate
- feat(rpc) : estimateMessageFee RPC call implementation

## v0.6.0

- chore: release v0.6.0
- refacto: substrate/starknet names in rpc library
- feat(rpc): Added starknet_getTransactionStatus and removed
  starknet_pendingTransactions
- feat(rpc): add starknet_specVersion rpc + added test for future support
- docs: Added v0.6.0-rc5 documentation above the rpc method functions
- dev(deps): bump starknet rs, use Eq for EmmitedEvents comparaison
- test(rust-rpc-test): use undeclared contracts for declare transactions testing
- build: update blockifier, fix divergent substrat block hash
- chore: remove tests that run in wasm and native, only wasm from now
- chore: split StarknetRpcApi trait in two, like in openRPC specs
- refacto: move starknet runtime api in it's own crate
- chore: update README.md and getting-started.md
- chore: remove crates that have been copy-pasted from plkdtSDK
- feat(rpc): return deployed contract address and actual fee in transaction
  receipt
- fix: Wait for 1 minute for transaction to be processed in
  get_transaction_receipt rpc
- ci: Fix starknet foundry sncast not found
- fix: Ensure transaction checks are compatible with starknet-rs
- ci: Run Starknet Foundry tests against Madara RPC
- fix: add name, symbol and decimals to fee token storage
- fix: dependencies for dockerfile and binaries
- docs: add translation of madara beast article to spanish
- chore: update starknet-js version in faucet-setup docs
- dev(compilation): add incremental compilation
- feat(rpc): add support for bulk estimate fee
- feat: add argent multicall contract to genesis
- chore(data-availability): update avail-subxt to version 0.4.0
- fix(ci): setup should fetch files from local config
- chore: deprecate `madara-app` and `madara-dev-explorer` modules
- chore(data-availability-avail): implement fire and forget, and add ws
  reconnection logic
- chore: update `polkadot-sdk` to `release-polkadot-v1.3.0`
- feat: fallback default file for DA and Settlement configuration files

## v0.5.0

- chore: release v0.5.0
- test: add transaction pool logic unit tests
- feat(client): spawn a task that listen to storage changes and build the
  resulting commiment state diff for each block
- dev(StarknetRPC): log error received from node before mapping to
  InternalServerError
- fix: change 'nonce too high' to log in debug instead of info
- chore: update deps, vm ressource fee cost are now FixedU128, and stored in an
  hashmap
- ci: change jobs order in the workflow
- ci: run integrations tests in the same runner as build
- ci: replace ci cache with rust-cache
- fix(transactions): remove `nonce` field from InvokeV0 tx
- feat(transactions): don't enforce ordering in validate_unsigned for invokeV0
- test(pallet): add function to get braavos hash
- fix: event commitment documentation typo
- ci: added testing key generation in the ci
- fix(starknet-rpc-test): init one request client per runtime
- test: validate Nonce for unsigned user txs
- fix: fixed declare V0 placeholder with the hash of an empty list of felts
- feat(cli): `run` is the by default command when running the `madara` bin
- refacto(cli): `run` and `setup` commands are defined in their own files
- refacto(cli): `run.testnet` argument removed in favor of the substrate native
  `chain` arg
- feat(cli): `run.fetch_chain_spec` argument removed in favor of the substrate
  native `chain` arg
- feat(cli): `setup` require a source file, either from an url or a path on the
  local filesystem
- chore(cli): use `Url`, `Path` and `PathBuf` types rather than `String`
- refacto(cli): moved the pallet/chain_spec/utils methods to the node crate
- feat(cli): `madara_path` arg has been remove, we use the substrate native
  `base_path` arg instead
- feat(cli): sharingan chain specs are loaded during the compilation, not
  downloaded from github
- refacto(pallet/starknet): `GenesisLoader` refactored as `GenesisData` + a
  `base_path` field
- feat(cli): for `run` param `--dev` now imply `--tmp`, as it is in substrate
- test(starknet-rpc-test): run all tests against a single madara node
- fix(service): confusing message when node starts (output the actual sealing
  method being used)
- refactor(sealing): how the sealing mode is passed into runtime
- feat(sealing): finalization for instant sealing
- test(starknet-js-test): run basic starknetjs compatibility tests again the
  madara node
- feat(cache-option): add an option to enable aggressive caching in command-line
  parameters

## v0.4.0

- chore: release v0.4.0
- feat: better management of custom configurations for genesis assets
- feat: use actual vm resource costs
- fix: add setup and run for rpc tests
- fix: fix clap for run command
- fix: add `madara_path` flag for setup command
- fix: add official references to configs files
- fix: cargo update and `main` branch prettier fix
- fix: fix sharingan chain spec
- fix: update madara infra to main branch
- fix: update `Cargo.lock`
- fix: rpc test failing
- refactor: exported chain id constant in mp-chain-id crate and added one for
  SN_MAIN
- ci: disable pr close workflow
- ci: add ci verification for detecting genesis changes and config hashes
- test: add e2e test for `estimate_fee`

## v0.3.0

- chore: release v0.3.0
- chore: big transaction type refactoring
- chore: split `primitives` crates into multiple smaller crates
- chore: improve logging about transaction when nonce is too high
- chore: add real class hash values for genesis config
- fix: use specific commit for avail and celestia
- fix: change dep of rustdoc on push
- fix: initial_gas set to max_fee and fixed fee not being charged when max_fee=0
- fix: correct value of compiled_class_hash in RPCTransaction
- fix: std feature import in transactions crate
- fix: replace all calls to `transmute` by calls `from_raw_parts`
- fix: estimate_fee should make sure all transaction have a version being
  2^128 + 1 or 2^128+2 depending on the tx type
- feat: modify the hash_bytes functions in `poseidon` and `pedersen` for dynamic
  data length
- feat: print development accounts at node startup
- feat: unification of the DA interface
- feat: bump starknet-core to 0.6.0 and remove InvokeV0
- feat: use resolver 2 for cargo in the workspace
- feat: impl tx execution and verification as traits
- perf: reduce the amount of data stored in the runtime and use the Substrate
  block to as source of data in the client
- perf: use perfect hash function in calculate_l1_gas_by_vm_usage
- build: restructure code for rust latest version
- build: bump rustc nightly version to 1.74 date
- buid: add rust-analyzer to toolchain components
- ci: scope cache by branch and add cache cleanup
- ci: increase threshold for codecov to 1%
- test: add `starknet-rpc-test` crate to the workspace
- test: add test to check tx signed by OZ account can be signed with Argent pk
- buid: add rust-analyzer to toolchain components
- ci: increase threshold for codecov to 1%
- replace all calls to `transmute` by calls `from_raw_parts`
- big transaction type refactoring
- impl tx execution and verification as traits
- reduce the amount of data stored in the runtime and use the Substrate block to
  as source of data in the client
- perf: use perfect hash function in calculate_l1_gas_by_vm_usage
- chore: add tests for tx hashing
- split `primitives` crates into multiple smaller crates
- fix: std feature import in transactions crate
- chore: improve logging about transaction when nonce is too high
- fix: rpc tests and background node run
- test: add tests for simulate tx offset
- test: add tests for tx hashing
- fix: bring back messages in transaction receipts
- feat: starknet os program output primitive

## v0.2.0

- add-contributors: `0xAsten`, `m-kus`, `joaopereira12`, `kasteph`
- ci: add verification if build-spec is working
- ci: added wasm to test
- ci: disable benchmark for pushes and pr's
- ci: fix docker and binaries build
- ci: don't enforce changelog on PR's with label `dependencies`
- doc: added translation of madara beast article.md to portuguese and russian
- doc: app chain template added in README
- fix: RPC getClassAt cairo legacy program code encoding
- fix: build-spec not working by setting the madara-path always and fetching
  relevant files
- fix: events are emitted in correct sequential order
- fix: expected event idx in continuation tokens in test responses
- fix: update RPC URL to use localhost instead of 0.0.0.0 in hurl.config file
- fix: update the default port for running Madara locally in getting-started.md
  file from 9933 to 9944.
- fix: replace the 0 initial gas value with u128::MAX because view call
  entrypoints were failing
- chore: remove global state root
- chore: cairo-contracts compilation scripts & docs are updated, cairo_0
  contracts recompiled
- chore: rebase of core deps and 0.12.1

## v0.1.0

- ci: rm codespell task and rm .codespellignore
- feat: refactor flags on tests
- feat: fetch config files from gh repo
- refactor: remove config files from the code
- ci: stop closing stale issues
- ci: reactivate changelog enforcement
- cli: change dev flag behaviour and created alias for base and madara path
- configs: fix genesis.json refs to link the config folder
- ci: downgraded windows runner to windows-latest
- ci: added windows binaries build and upload the binaries to the release page
- ci: add `CHANGELOG.md` and enforce it is edited for each PR on `main`
- fix: removed `madara_runtime` as a dependency in the client crates and make
  errors more expressive
- fix: state root bug fix where the tree was stored in runtime _before_ being
  committed
- feat: add a `genesis_loader` for the node and mocking
- feat: add `madara_tsukuyomi` as a submodule
- branding: use new logo in the README
- dev: Get the block status from the actual block in get_block_with_tx_hashes
- fix: l1-l2 messaging
- dev : clean contracts and compiled files
- fix: add from_address in calldata of l1 message<|MERGE_RESOLUTION|>--- conflicted
+++ resolved
@@ -2,11 +2,8 @@
 
 ## Next release
 
-<<<<<<< HEAD
 - refactor(rpc): use single arc instance of starknet rpc
-=======
 - CI: use `production` profile binary in the workflows
->>>>>>> 3ecf0ed3
 - feat(rpc): support for pending state
 - test(rpc): disable state_diff tests
 - feat(rpc): add tests for estimateMessageFee RPC call
