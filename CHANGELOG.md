# Madara Changelog

## Next release

<<<<<<< HEAD
- fix: starknet_call errs if contract nonexistent
=======
- chore: remove all da/settlement related code
- fix: re-execute txs instead of simulating for txn receipts
>>>>>>> 38ef50e0
- chore: rebase on latest blockifier
- refactoring : Removed Redundant logs in madara
- fix: transaction receipt fails for txs in the middle of a block
- chore: add makefile for developer experience improvements and cleanup
- fix: fix cargo-lint issues
- feat: added chain-id to the GenesisConfig in pallet-starknet
- fix(node): fix genesis hash inconsistency
- feat (pallet): add tests for storage reversal on transaction revert
- feat: add prometheus metrics for mapping worker
- Fix(node): Fix creating a local testnet with multiple nodes fails using only
  cli flags
- dev: change `Vec::new` to `Vec::with_capacity` where possible.
- chore(rpc): clean trace api
- feat(rpc): added state diff real value in trace api
- chore: update cairo-vm commit and update gas per op
- refactor(rpc): use single arc instance of starknet rpc
- build: remove patch on `ring-vrf` dependecy
- ci: use `production` profile binary in the workflows
- feat(rpc): support for pending state
- test(rpc): disable state_diff tests
- feat(rpc): add tests for estimateMessageFee RPC call
- refacto: rename braavos call aggregator contract
- fix: updating outdated links to external resources in documentation
- feat(client/data-availability): implement custom error handling
- fix: get_block_by_block_hash then default rather than error
- feat(rpc): added `get_state_update` real values from DA db
- feat: add transparent representation to `Felt252Wrapper`
- feat(rpc/trace_api): add `trace_block_transaction`
- chore(db): changed the way hashes are encoded
- refacto: reusable Eth client config for settlement/DA/other tasks
- ci: add gomu gomu no gatling perfomrance test
- feat(runtime): moved StarkEvents from Substrate events to runtime storage
- feat(node): validate declare txs against local Sierra class in block import
  queue
- feat(runtime): moved StarkEvents from Substrate
- feat(rpc/trace_api): add `trace_transaction`
- fix(docker): fix dockerfile for `madara-node`

## v0.7.0

- fix: fixing build breakage for celestia/avail
- chore: release v0.7.0
- refacto: remove abusive `TryInto` impl
- dev: optimize tx trace creation
- dev: make Madara std compatible
- dev: check that class exist before using it in BuildGenesisConfig
- CI: fix taplo version
- chore: add cache usage for `getEvents` and `getTransactionReceipt`
- fix: cairo1 contracts should be identified by their sierra class hash
- fix(cli): repair broken cli for da conf
- feat(client): on `add_declare_transaction` store sierra contract classes in
  the madara backend
- chore: use struct error in client/db
- fix: don't ignore Sierra to CASM mapping in genesis config
- refacto: early exit txs fee estimation when one fails
- dev: fix linter warning in README.md
- fix: remove waiting loop from `getTxReceipt`
- feat: types in `mp-transactions` impl a method to get their version
- feat: make L1 gas price a `const` of the `RuntimeConfig`
- fix: broken class hashes and contracts in genesis
- refactor: rename LAST_SYNCED_L1_BLOCK to be more clear
- chore: add headers to da calldata, fix eth da in sovereign mode
- refacto(simulate_tx): move logic to the client
- chore: added ca-certificate in DockerFile for SSL related issues
- chore(primitives/commitment): remove crate
- chore(primitives/block/header): remove starknet-trie dependent fields
- refacto(primitives/db): add a temporary way to get a fake global state root
- chore: feature flags for avail and celestia DA
- feat(rpc): added support for v0.5.1 JSON-RPC specs
- feat(rpc): added ordered messages/events in trace fields
- feat(rpc): support for starknet.rs v0.5.1 version
- feat(rpc): added execution resources in trace fields
- feat(rpc): added state diff field in trace fields
- refactor: removed benchmarking folder and traces of CI pipeline
- fix: decouple is_query into is_query and offset_version
- feat: add sierra to casm class hash mapping to genesis assets
- chore: remove ArgentMulticall from genesis assets
- feat: remove `seq_addr_updated` from `GenesisData`
- chore: added prometheus metrics for da layer
- chore: bump celestia rpc crate version
- fix(DA): run the proof first then the state update
- fix: `prove_current_block` is called after `update_state`
- ci: add foundry ci task to push workflow
- fix: first tx for non deployed account is valid
- fix: incorrect base url for fetching config
- feat: add predeployed accounts to genesis state
- feat(rpc): Added starknet_simulateTransactions
- fix: Change serialization of bitvec to &[u8] in merkle tree to avoid memory
  uninitialized
- chore: change SCARB config version for foundry CI
- feat(da): update da calldata encoding to v0.11.0 spec, da conf examples, da
  conf flag, da-tests in CI
- refactor: use `map` in `estimate_fee` to stop computation on error
- fix(node/commands): md5 are also checked when running setup --from-local
- feat(data-availability): extend eth config with poll interval
- fix(snos-output): expose snos codec, remove unused `get_starknet_messages`
  runtime method, and unnecessary mp-snos-output dependencies
- feat(program-hash): add new pallet constant for Starknet OS progam hash;
  expose runtime getter method; add dedicated crate to manage versions
- feat(runtime): expose fee token address getter method
- feat(settlement): run client thread responsible for pushing state updates and
  messaging on Ethereum
- feat(settlement): starknet core contract tests with anvil sandbox
- fix(rpc-test): incorrect node url
- feat(settlement): e2e test with Madara node settling on Ethereum contract
- refactor: use `map` in `estimate_fee` to stop computation on error
- fix: `tempdir` crate has been deprecated; use `tempfile` instead
- dev: add avail and celestia crates behind a feature flag
- dev: replace md5 with sha3_256 hash function
- feat: fixing getNonce Rpc Call and adding a new test
- refactor: use Zaun crate for Starknet core contract bindings
- refactor: use Anvil sandbox from Zaun crate
- feat(rpc) : estimateMessageFee RPC call implementation

## v0.6.0

- chore: release v0.6.0
- refacto: substrate/starknet names in rpc library
- feat(rpc): Added starknet_getTransactionStatus and removed
  starknet_pendingTransactions
- feat(rpc): add starknet_specVersion rpc + added test for future support
- docs: Added v0.6.0-rc5 documentation above the rpc method functions
- dev(deps): bump starknet rs, use Eq for EmmitedEvents comparaison
- test(rust-rpc-test): use undeclared contracts for declare transactions testing
- build: update blockifier, fix divergent substrat block hash
- chore: remove tests that run in wasm and native, only wasm from now
- chore: split StarknetRpcApi trait in two, like in openRPC specs
- refacto: move starknet runtime api in it's own crate
- chore: update README.md and getting-started.md
- chore: remove crates that have been copy-pasted from plkdtSDK
- feat(rpc): return deployed contract address and actual fee in transaction
  receipt
- fix: Wait for 1 minute for transaction to be processed in
  get_transaction_receipt rpc
- ci: Fix starknet foundry sncast not found
- fix: Ensure transaction checks are compatible with starknet-rs
- ci: Run Starknet Foundry tests against Madara RPC
- fix: add name, symbol and decimals to fee token storage
- fix: dependencies for dockerfile and binaries
- docs: add translation of madara beast article to spanish
- chore: update starknet-js version in faucet-setup docs
- dev(compilation): add incremental compilation
- feat(rpc): add support for bulk estimate fee
- feat: add argent multicall contract to genesis
- chore(data-availability): update avail-subxt to version 0.4.0
- fix(ci): setup should fetch files from local config
- chore: deprecate `madara-app` and `madara-dev-explorer` modules
- chore(data-availability-avail): implement fire and forget, and add ws
  reconnection logic
- chore: update `polkadot-sdk` to `release-polkadot-v1.3.0`
- feat: fallback default file for DA and Settlement configuration files

## v0.5.0

- chore: release v0.5.0
- test: add transaction pool logic unit tests
- feat(client): spawn a task that listen to storage changes and build the
  resulting commiment state diff for each block
- dev(StarknetRPC): log error received from node before mapping to
  InternalServerError
- fix: change 'nonce too high' to log in debug instead of info
- chore: update deps, vm ressource fee cost are now FixedU128, and stored in an
  hashmap
- ci: change jobs order in the workflow
- ci: run integrations tests in the same runner as build
- ci: replace ci cache with rust-cache
- fix(transactions): remove `nonce` field from InvokeV0 tx
- feat(transactions): don't enforce ordering in validate_unsigned for invokeV0
- test(pallet): add function to get braavos hash
- fix: event commitment documentation typo
- ci: added testing key generation in the ci
- fix(starknet-rpc-test): init one request client per runtime
- test: validate Nonce for unsigned user txs
- fix: fixed declare V0 placeholder with the hash of an empty list of felts
- feat(cli): `run` is the by default command when running the `madara` bin
- refacto(cli): `run` and `setup` commands are defined in their own files
- refacto(cli): `run.testnet` argument removed in favor of the substrate native
  `chain` arg
- feat(cli): `run.fetch_chain_spec` argument removed in favor of the substrate
  native `chain` arg
- feat(cli): `setup` require a source file, either from an url or a path on the
  local filesystem
- chore(cli): use `Url`, `Path` and `PathBuf` types rather than `String`
- refacto(cli): moved the pallet/chain_spec/utils methods to the node crate
- feat(cli): `madara_path` arg has been remove, we use the substrate native
  `base_path` arg instead
- feat(cli): sharingan chain specs are loaded during the compilation, not
  downloaded from github
- refacto(pallet/starknet): `GenesisLoader` refactored as `GenesisData` + a
  `base_path` field
- feat(cli): for `run` param `--dev` now imply `--tmp`, as it is in substrate
- test(starknet-rpc-test): run all tests against a single madara node
- fix(service): confusing message when node starts (output the actual sealing
  method being used)
- refactor(sealing): how the sealing mode is passed into runtime
- feat(sealing): finalization for instant sealing
- test(starknet-js-test): run basic starknetjs compatibility tests again the
  madara node
- feat(cache-option): add an option to enable aggressive caching in command-line
  parameters

## v0.4.0

- chore: release v0.4.0
- feat: better management of custom configurations for genesis assets
- feat: use actual vm resource costs
- fix: add setup and run for rpc tests
- fix: fix clap for run command
- fix: add `madara_path` flag for setup command
- fix: add official references to configs files
- fix: cargo update and `main` branch prettier fix
- fix: fix sharingan chain spec
- fix: update madara infra to main branch
- fix: update `Cargo.lock`
- fix: rpc test failing
- refactor: exported chain id constant in mp-chain-id crate and added one for
  SN_MAIN
- ci: disable pr close workflow
- ci: add ci verification for detecting genesis changes and config hashes
- test: add e2e test for `estimate_fee`

## v0.3.0

- chore: release v0.3.0
- chore: big transaction type refactoring
- chore: split `primitives` crates into multiple smaller crates
- chore: improve logging about transaction when nonce is too high
- chore: add real class hash values for genesis config
- fix: use specific commit for avail and celestia
- fix: change dep of rustdoc on push
- fix: initial_gas set to max_fee and fixed fee not being charged when max_fee=0
- fix: correct value of compiled_class_hash in RPCTransaction
- fix: std feature import in transactions crate
- fix: replace all calls to `transmute` by calls `from_raw_parts`
- fix: estimate_fee should make sure all transaction have a version being
  2^128 + 1 or 2^128+2 depending on the tx type
- feat: modify the hash_bytes functions in `poseidon` and `pedersen` for dynamic
  data length
- feat: print development accounts at node startup
- feat: unification of the DA interface
- feat: bump starknet-core to 0.6.0 and remove InvokeV0
- feat: use resolver 2 for cargo in the workspace
- feat: impl tx execution and verification as traits
- perf: reduce the amount of data stored in the runtime and use the Substrate
  block to as source of data in the client
- perf: use perfect hash function in calculate_l1_gas_by_vm_usage
- build: restructure code for rust latest version
- build: bump rustc nightly version to 1.74 date
- buid: add rust-analyzer to toolchain components
- ci: scope cache by branch and add cache cleanup
- ci: increase threshold for codecov to 1%
- test: add `starknet-rpc-test` crate to the workspace
- test: add test to check tx signed by OZ account can be signed with Argent pk
- buid: add rust-analyzer to toolchain components
- ci: increase threshold for codecov to 1%
- replace all calls to `transmute` by calls `from_raw_parts`
- big transaction type refactoring
- impl tx execution and verification as traits
- reduce the amount of data stored in the runtime and use the Substrate block to
  as source of data in the client
- perf: use perfect hash function in calculate_l1_gas_by_vm_usage
- chore: add tests for tx hashing
- split `primitives` crates into multiple smaller crates
- fix: std feature import in transactions crate
- chore: improve logging about transaction when nonce is too high
- fix: rpc tests and background node run
- test: add tests for simulate tx offset
- test: add tests for tx hashing
- fix: bring back messages in transaction receipts
- feat: starknet os program output primitive

## v0.2.0

- add-contributors: `0xAsten`, `m-kus`, `joaopereira12`, `kasteph`
- ci: add verification if build-spec is working
- ci: added wasm to test
- ci: disable benchmark for pushes and pr's
- ci: fix docker and binaries build
- ci: don't enforce changelog on PR's with label `dependencies`
- doc: added translation of madara beast article.md to portuguese and russian
- doc: app chain template added in README
- fix: RPC getClassAt cairo legacy program code encoding
- fix: build-spec not working by setting the madara-path always and fetching
  relevant files
- fix: events are emitted in correct sequential order
- fix: expected event idx in continuation tokens in test responses
- fix: update RPC URL to use localhost instead of 0.0.0.0 in hurl.config file
- fix: update the default port for running Madara locally in getting-started.md
  file from 9933 to 9944.
- fix: replace the 0 initial gas value with u128::MAX because view call
  entrypoints were failing
- chore: remove global state root
- chore: cairo-contracts compilation scripts & docs are updated, cairo_0
  contracts recompiled
- chore: rebase of core deps and 0.12.1

## v0.1.0

- ci: rm codespell task and rm .codespellignore
- feat: refactor flags on tests
- feat: fetch config files from gh repo
- refactor: remove config files from the code
- ci: stop closing stale issues
- ci: reactivate changelog enforcement
- cli: change dev flag behaviour and created alias for base and madara path
- configs: fix genesis.json refs to link the config folder
- ci: downgraded windows runner to windows-latest
- ci: added windows binaries build and upload the binaries to the release page
- ci: add `CHANGELOG.md` and enforce it is edited for each PR on `main`
- fix: removed `madara_runtime` as a dependency in the client crates and make
  errors more expressive
- fix: state root bug fix where the tree was stored in runtime _before_ being
  committed
- feat: add a `genesis_loader` for the node and mocking
- feat: add `madara_tsukuyomi` as a submodule
- branding: use new logo in the README
- dev: Get the block status from the actual block in get_block_with_tx_hashes
- fix: l1-l2 messaging
- dev : clean contracts and compiled files
- fix: add from_address in calldata of l1 message
- test: add starkgate related testcase<|MERGE_RESOLUTION|>--- conflicted
+++ resolved
@@ -2,12 +2,9 @@
 
 ## Next release
 
-<<<<<<< HEAD
 - fix: starknet_call errs if contract nonexistent
-=======
 - chore: remove all da/settlement related code
 - fix: re-execute txs instead of simulating for txn receipts
->>>>>>> 38ef50e0
 - chore: rebase on latest blockifier
 - refactoring : Removed Redundant logs in madara
 - fix: transaction receipt fails for txs in the middle of a block
